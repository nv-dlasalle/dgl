"""Module for converting graph from/to other object."""
from collections import defaultdict
import numpy as np
import scipy as sp
import networkx as nx

from . import backend as F
from . import heterograph_index
from .heterograph import DGLHeteroGraph, combine_frames
from . import graph_index
from . import utils
from .base import NTYPE, ETYPE, NID, EID, DGLError, dgl_warning

__all__ = [
    'graph',
    'bipartite',
    'hetero_from_relations',
    'heterograph',
    'to_hetero',
    'to_homo',
    'from_networkx',
    'to_networkx',
]

def graph(data,
          ntype='_N', etype='_E',
          num_nodes=None,
          validate=True,
<<<<<<< HEAD
          formats='any',
          idtype=F.int64,
=======
          restrict_format='auto',
          idtype=None,
>>>>>>> 1f62929a
          device=None,
          card=None, **kwargs):
    """Create a graph with one type of nodes and edges.

    In the sparse matrix perspective, :func:`dgl.graph` creates a graph
    whose adjacency matrix must be square while :func:`dgl.bipartite`
    creates a graph that does not necessarily have square adjacency matrix.

    Parameters
    ----------
    data : graph data
        Data to initialize graph structure. Supported data formats are

        (1) list of edge pairs (e.g. [(0, 2), (3, 1), ...])
        (2) pair of vertex IDs representing end nodes (e.g. ([0, 3, ...],  [2, 1, ...]))
        (3) scipy sparse matrix
        (4) networkx graph

    ntype : str, optional
        Node type name. (Default: _N)
    etype : str, optional
        Edge type name. (Default: _E)
    num_nodes : int, optional
        Number of nodes in the graph. If None, infer from input data, i.e.
        the largest node ID plus 1. (Default: None)
    validate : bool, optional
        If True, check if node ids are within cardinality, the check process may take
        some time. (Default: True)
        If False and card is not None, user would receive a warning.
    formats : str or list of str
        It can be ``'coo'``/``'csr'``/``'csc'`` or a sublist of them,
        or ``'any'`` which is short for ``['coo', 'csr', 'csc']``.
        Force the storage formats.  Default: ``'any'``.
    idtype : int32, int64, optional
        Integer ID type. Valid options are int32 or int64. If None, try infer from
        the given data.
    device : Device context, optional
        Device on which the graph is created. Default: infer from data.
    card : int, optional
        Deprecated (see :attr:`num_nodes`). Cardinality (number of nodes in the graph).
        If None, infer from input data, i.e. the largest node ID plus 1. (Default: None)

    Returns
    -------
    DGLHeteroGraph

    Examples
    --------
    Create from pairs of edges with form (src, dst)

    >>> g = dgl.graph([(0, 2), (0, 3), (1, 2)])

    Create from source and destination vertex ID lists

    >>> u = [0, 0, 1]
    >>> v = [2, 3, 2]
    >>> g = dgl.graph((u, v))

    The IDs can also be stored in framework-specific tensors

    >>> import torch
    >>> u = torch.tensor([0, 0, 1])
    >>> v = torch.tensor([2, 3, 2])
    >>> g = dgl.graph((u, v))

    Create from scipy sparse matrix

    >>> from scipy.sparse import coo_matrix
    >>> spmat = coo_matrix(([1,1,1], ([0, 0, 1], [2, 3, 2])), shape=(4, 4))
    >>> g = dgl.graph(spmat)

    Create from networkx graph

    >>> import networkx as nx
    >>> nxg = nx.path_graph(3)
    >>> g = dgl.graph(nxg)

    Specify node and edge type names

    >>> g = dgl.graph(..., 'user', 'follows')
    >>> g.ntypes
    ['user']
    >>> g.etypes
    ['follows']
    >>> g.canonical_etypes
    [('user', 'follows', 'user')]

    Check if node ids are within num_nodes specified

    >>> g = dgl.graph(([0, 1, 2], [1, 2, 0]), num_nodes=2, validate=True)
    ...
    dgl._ffi.base.DGLError: Invalid node id 2 (should be less than cardinality 2).
    >>> g = dgl.graph(([0, 1, 2], [1, 2, 0]), num_nodes=3, validate=True)
    Graph(num_nodes=3, num_edges=3,
          ndata_schemes={}
          edata_schemes={})
    """
    if card is not None:
        dgl_warning("Argument 'card' will be deprecated. "
                    "Please use num_nodes={} instead.".format(card))
        num_nodes = card

    u, v, urange, vrange = utils.graphdata2tensors(data, idtype)
    if num_nodes is not None:  # override the number of nodes
        urange, vrange = num_nodes, num_nodes
<<<<<<< HEAD
    else:
        urange, vrange = None, None

    g = None
    if isinstance(data, tuple):
        u, v = F.tensor(data[0], idtype), F.tensor(data[1], idtype)
        g = create_from_edges(
            u, v, ntype, etype, ntype, urange, vrange, validate,
            formats=formats)
    elif isinstance(data, list):
        u, v = elist2tensor(data, idtype)
        g = create_from_edges(
            u, v, ntype, etype, ntype, urange, vrange, validate,
            formats=formats)
    elif isinstance(data, sp.sparse.spmatrix):
        g = create_from_scipy(
            data, ntype, etype, ntype, formats=formats, idtype=idtype)
    elif isinstance(data, nx.Graph):
        g = create_from_networkx(
            data, ntype, etype, formats=formats, idtype=idtype, **kwargs)
    else:
        raise DGLError('Unsupported graph data type:', type(data))
=======
>>>>>>> 1f62929a

    g = create_from_edges(u, v, ntype, etype, ntype, urange, vrange,
                          validate, restrict_format=restrict_format)

    if device is None:
        return utils.to_int32_graph_if_on_gpu(g)
    else:
        return g.to(device)

def bipartite(data,
              utype='_U', etype='_E', vtype='_V',
              num_nodes=None,
              validate=True,
<<<<<<< HEAD
              formats='any',
              idtype=F.int64,
=======
              restrict_format='auto',
              idtype=None,
>>>>>>> 1f62929a
              device=None,
              card=None, **kwargs):
    """Create a bipartite graph.

    The result graph is directed and edges must be from ``utype`` nodes
    to ``vtype`` nodes. Nodes of each type have their own ID counts.

    In the sparse matrix perspective, :func:`dgl.graph` creates a graph
    whose adjacency matrix must be square while :func:`dgl.bipartite`
    creates a graph that does not necessarily have square adjacency matrix.

    Parameters
    ----------
    data : graph data
        Data to initialize graph structure. Supported data formats are

        (1) list of edge pairs (e.g. [(0, 2), (3, 1), ...])
        (2) pair of vertex IDs representing end nodes (e.g. ([0, 3, ...],  [2, 1, ...]))
        (3) scipy sparse matrix
        (4) networkx graph

    utype : str, optional
        Source node type name. (Default: _U)
    etype : str, optional
        Edge type name. (Default: _E)
    vtype : str, optional
        Destination node type name. (Default: _V)
    num_nodes : 2-tuple of int, optional
        Number of nodes in the source and destination group. If None, infer from input data,
        i.e. the largest node ID plus 1 for each type. (Default: None)
    validate : bool, optional
        If True, check if node ids are within cardinality, the check process may take
        some time. (Default: True)
        If False and card is not None, user would receive a warning.
    formats : str or list of str
        It can be ``'coo'``/``'csr'``/``'csc'`` or a sublist of them,
        or ``'any'`` which is short for ``['coo', 'csr', 'csc']``.
        Force the storage formats.  Default: ``'any'``.
    idtype : int32, int64, optional
        Integer ID type. Valid options are int32 or int64. If None, try infer from
        the given data.
    device : Device context, optional
        Device on which the graph is created. Default: infer from data.
    card : 2-tuple of int, optional
        Deprecated (see :attr:`num_nodes`). Cardinality (number of nodes in the source and
        destination group). If None, infer from input data, i.e. the largest node ID plus 1
        for each type. (Default: None)

    Returns
    -------
    DGLHeteroGraph

    Examples
    --------
    Create from pairs of edges

    >>> g = dgl.bipartite([(0, 2), (0, 3), (1, 2)], 'user', 'plays', 'game')
    >>> g.ntypes
    ['user', 'game']
    >>> g.etypes
    ['plays']
    >>> g.canonical_etypes
    [('user', 'plays', 'game')]
    >>> g.number_of_nodes('user')
    2
    >>> g.number_of_nodes('game')
    4
    >>> g.number_of_edges('plays')  # 'plays' could be omitted here
    3

    Create from source and destination vertex ID lists

    >>> u = [0, 0, 1]
    >>> v = [2, 3, 2]
    >>> g = dgl.bipartite((u, v))

    The IDs can also be stored in framework-specific tensors

    >>> import torch
    >>> u = torch.tensor([0, 0, 1])
    >>> v = torch.tensor([2, 3, 2])
    >>> g = dgl.bipartite((u, v))

    Create from scipy sparse matrix. Since scipy sparse matrix has explicit
    shape, the cardinality of the result graph is derived from that.

    >>> from scipy.sparse import coo_matrix
    >>> spmat = coo_matrix(([1,1,1], ([0, 0, 1], [2, 3, 2])), shape=(4, 4))
    >>> g = dgl.bipartite(spmat, 'user', 'plays', 'game')
    >>> g.number_of_nodes('user')
    4
    >>> g.number_of_nodes('game')
    4

    Create from networkx graph. The given graph must follow the bipartite
    graph convention in networkx. Each node has a ``bipartite`` attribute
    with values 0 or 1. The result graph has two types of nodes and only
    edges from ``bipartite=0`` to ``bipartite=1`` will be included.

    >>> import networkx as nx
    >>> nxg = nx.complete_bipartite_graph(3, 4)
    >>> g = dgl.bipartite(nxg, 'user', 'plays', 'game')
    >>> g.number_of_nodes('user')
    3
    >>> g.number_of_nodes('game')
    4
    >>> g.edges()
    (tensor([0, 0, 0, 0, 1, 1, 1, 1, 2, 2, 2, 2]), tensor([0, 1, 2, 3, 0, 1, 2, 3, 0, 1, 2, 3]))

    Check if node ids are within num_nodes specified

    >>> g = dgl.bipartite(([0, 1, 2], [1, 2, 3]), num_nodes=(2, 4), validate=True)
    ...
    dgl._ffi.base.DGLError: Invalid node id 2 (should be less than cardinality 2).
    >>> g = dgl.bipartite(([0, 1, 2], [1, 2, 3]), num_nodes=(3, 4), validate=True)
    >>> g
    Graph(num_nodes={'_U': 3, '_V': 4},
          num_edges={('_U', '_E', '_V'): 3},
          metagraph=[('_U', '_V')])
    """
    if utype == vtype:
        raise DGLError('utype should not be equal to vtype. Use ``dgl.graph`` instead.')
    if card is not None:
        dgl_warning("Argument 'card' will be deprecated. "
                    "Please use num_nodes={} instead.".format(card))
        num_nodes = card
<<<<<<< HEAD
    if num_nodes is not None:
        urange, vrange = num_nodes
    else:
        urange, vrange = None, None

    g = None
    if isinstance(data, tuple):
        u, v = F.tensor(data[0], idtype), F.tensor(data[1], idtype)
        g = create_from_edges(
            u, v, utype, etype, vtype, urange, vrange, validate,
            formats=formats)
    elif isinstance(data, list):
        u, v = elist2tensor(data, idtype)
        g = create_from_edges(
            u, v, utype, etype, vtype, urange, vrange, validate,
            formats=formats)
    elif isinstance(data, sp.sparse.spmatrix):
        g = create_from_scipy(
            data, utype, etype, vtype, formats=formats, idtype=idtype)
    elif isinstance(data, nx.Graph):
        g = create_from_networkx_bipartite(data, utype, etype, vtype,
                                           formats=formats,
                                           idtype=idtype, **kwargs)
    else:
        raise DGLError('Unsupported graph data type:', type(data))
=======
>>>>>>> 1f62929a

    u, v, urange, vrange = utils.graphdata2tensors(data, idtype, bipartite=True)
    if num_nodes is not None:  # override the number of nodes
        urange, vrange = num_nodes

    g = create_from_edges(
        u, v, utype, etype, vtype, urange, vrange, validate,
        restrict_format=restrict_format)
    
    if device is None:
        return utils.to_int32_graph_if_on_gpu(g)
    else:
        return g.to(device)

def hetero_from_relations(rel_graphs, num_nodes_per_type=None):
    """Create a heterograph from graphs representing connections of each relation.

    The input is a list of heterographs where the ``i``th graph contains edges of type
    :math:`(s_i, e_i, d_i)`.

    If two graphs share a same node type, the number of nodes for the corresponding type
    should be the same. See **Examples** for details.

    Parameters
    ----------
    rel_graphs : list of DGLHeteroGraph
        Each element corresponds to a heterograph for one (src, edge, dst) relation.
    num_nodes_per_type : dict[str, Tensor], optional
        Number of nodes per node type.  If not given, DGL will infer the number of nodes
        from the given relation graphs.

    Returns
    -------
    DGLHeteroGraph
        A heterograph consisting of all relations.

    Examples
    --------

    >>> import dgl
    >>> follows_g = dgl.graph([(0, 1), (1, 2)], 'user', 'follows')
    >>> plays_g = dgl.bipartite([(0, 0), (3, 1)], 'user', 'plays', 'game')
    >>> devs_g = dgl.bipartite([(0, 0), (1, 1)], 'developer', 'develops', 'game')
    >>> g = dgl.hetero_from_relations([follows_g, plays_g, devs_g])

    will raise an error as we have 3 nodes of type 'user' in follows_g and 4 nodes of type
    'user' in plays_g.

    We have two possible methods to avoid the construction.

    **Method 1**: Manually specify the number of nodes for all types when constructing
    the relation graphs.

    >>> # A graph with 4 nodes of type 'user'
    >>> follows_g = dgl.graph([(0, 1), (1, 2)], 'user', 'follows', num_nodes=4)
    >>> # A bipartite graph with 4 nodes of src type ('user') and 2 nodes of dst type ('game')
    >>> plays_g = dgl.bipartite([(0, 0), (3, 1)], 'user', 'plays', 'game', num_nodes=(4, 2))
    >>> devs_g = dgl.bipartite([(0, 0), (1, 1)], 'developer', 'develops', 'game')
    >>> g = dgl.hetero_from_relations([follows_g, plays_g, devs_g])
    >>> print(g)
    Graph(num_nodes={'user': 4, 'game': 2, 'developer': 2},
          num_edges={('user', 'follows', 'user'): 2, ('user', 'plays', 'game'): 2,
                     ('developer', 'develops', 'game'): 2},
          metagraph=[('user', 'user'), ('user', 'game'), ('developer', 'game')])

    ``devs_g`` does not have nodes of type ``'user'`` so no error will be raised.

    **Method 2**: Construct a heterograph at once without intermediate relation graphs,
    in which case we will infer the number of nodes for each type.

    >>> g = dgl.heterograph({
    >>>     ('user', 'follows', 'user'): [(0, 1), (1, 2)],
    >>>     ('user', 'plays', 'game'): [(0, 0), (3, 1)],
    >>>     ('developer', 'develops', 'game'): [(0, 0), (1, 1)]
    >>> })
    >>> print(g)
    Graph(num_nodes={'user': 4, 'game': 2, 'developer': 2},
          num_edges={('user', 'follows', 'user'): 2,
                     ('user', 'plays', 'game'): 2,
                     ('developer', 'develops', 'game'): 2},
          metagraph=[('user', 'user'), ('user', 'game'), ('developer', 'game')])
    """
    utils.check_all_same_idtype(rel_graphs, 'rel_graphs')
    utils.check_all_same_device(rel_graphs, 'rel_graphs')
    # TODO(minjie): this API can be generalized as a union operation of the input graphs
    # TODO(minjie): handle node/edge data
    # infer meta graph
    meta_edges_src, meta_edges_dst = [], []
    ntypes = []
    etypes = []
    # TODO(BarclayII): I'm keeping the node type names sorted because even if
    # the metagraph is the same, the same node type name in different graphs may
    # map to different node type IDs.
    # In the future, we need to lower the type names into C++.
    if num_nodes_per_type is None:
        ntype_set = set()
        for rgrh in rel_graphs:
            assert len(rgrh.etypes) == 1
            stype, etype, dtype = rgrh.canonical_etypes[0]
            ntype_set.add(stype)
            ntype_set.add(dtype)
        ntypes = list(sorted(ntype_set))
    else:
        ntypes = list(sorted(num_nodes_per_type.keys()))
        num_nodes_per_type = utils.toindex([num_nodes_per_type[ntype] for ntype in ntypes], "int64")
    ntype_dict = {ntype: i for i, ntype in enumerate(ntypes)}
    for rgrh in rel_graphs:
        stype, etype, dtype = rgrh.canonical_etypes[0]
        meta_edges_src.append(ntype_dict[stype])
        meta_edges_dst.append(ntype_dict[dtype])
        etypes.append(etype)
    # metagraph is DGLGraph, currently still using int64 as index dtype
    metagraph = graph_index.from_coo(len(ntypes), meta_edges_src, meta_edges_dst, True)

    # create graph index
    hgidx = heterograph_index.create_heterograph_from_relations(
        metagraph, [rgrh._graph for rgrh in rel_graphs], num_nodes_per_type)
    retg = DGLHeteroGraph(hgidx, ntypes, etypes)
    for i, rgrh in enumerate(rel_graphs):
        for ntype in rgrh.ntypes:
            retg.nodes[ntype].data.update(rgrh.nodes[ntype].data)
        retg._edge_frames[i].update(rgrh._edge_frames[0])
    return retg

<<<<<<< HEAD
def heterograph(data_dict, num_nodes_dict=None, formats='any',
                idtype=F.int64, device=None):
=======
def heterograph(data_dict,
                num_nodes_dict=None,
                validate=True,
                restrict_format='auto',
                idtype=None,
                device=None):
>>>>>>> 1f62929a
    """Create a heterogeneous graph from a dictionary between edge types and edge lists.

    Parameters
    ----------
    data_dict : dict
        The dictionary between edge types and edge list data.

        The edge types are specified as a triplet of (source node type name, edge type
        name, destination node type name).

        The edge list data can be anything acceptable by :func:`dgl.graph` or
        :func:`dgl.bipartite`, or objects returned by the two functions themselves.
    num_nodes_dict : dict[str, int]
        The number of nodes for each node type.

        By default DGL infers the number of nodes for each node type from ``data_dict``
        by taking the maximum node ID plus one for each node type.
<<<<<<< HEAD
    formats : str or list of str
        It can be ``'coo'``/``'csr'``/``'csc'`` or a sublist of them,
        or ``'any'`` which is short for ``['coo', 'csr', 'csc']``.
        Force the storage formats.  Default: ``'any'``.
=======
    validate : bool, optional
        If True, check if node ids are within cardinality, the check process may take
        some time. (Default: True)
        If False and num_nodes_dict is not None, user would receive a warning.
    restrict_format : 'any', 'coo', 'csr', 'csc', 'auto', optional
        Force the storage format.  Default: 'auto' (i.e. let DGL decide what to use).
>>>>>>> 1f62929a
    idtype : int32, int64, optional
        Integer ID type. Valid options are int32 or int64. If None, try infer from
        the given data.
    device : Device context, optional
        Device on which the graph is created. Default: infer from data.

    Returns
    -------
    DGLHeteroGraph

    Examples
    --------
    >>> g = dgl.heterograph({
    ...     ('user', 'follows', 'user'): [(0, 1), (1, 2)],
    ...     ('user', 'plays', 'game'): [(0, 0), (1, 0), (1, 1), (2, 1)],
    ...     ('developer', 'develops', 'game'): [(0, 0), (1, 1)],
    ...     })
    """
    # Try infer idtype
    if idtype is None:
        for k, data in data_dict.items():
            if isinstance(data, tuple) and len(data) == 2 and F.is_tensor(data[0]):
                idtype = F.dtype(data[0])
                break

    # Convert all data to edge tensors first.
    data_dict = {(sty, ety, dty) : utils.graphdata2tensors(data, idtype, bipartite=(sty != dty))
                 for (sty, ety, dty), data in data_dict.items()}

    # infer number of nodes for each node type
    if num_nodes_dict is None:
        num_nodes_dict = defaultdict(int)
        for (srctype, etype, dsttype), data in data_dict.items():
            _, _, nsrc, ndst = data
            num_nodes_dict[srctype] = max(num_nodes_dict[srctype], nsrc)
            num_nodes_dict[dsttype] = max(num_nodes_dict[dsttype], ndst)

    rel_graphs = []
    for (srctype, etype, dsttype), data in data_dict.items():
        u, v, _, _ = data
        if srctype == dsttype:
            rel_graphs.append(graph(
                (u, v), srctype, etype,
                num_nodes=num_nodes_dict[srctype],
<<<<<<< HEAD
                validate=False,
                formats=formats,
=======
                validate=validate,
                restrict_format=restrict_format,
>>>>>>> 1f62929a
                idtype=idtype, device=device))
        else:
            rel_graphs.append(bipartite(
                (u, v), srctype, etype, dsttype,
                num_nodes=(num_nodes_dict[srctype], num_nodes_dict[dsttype]),
<<<<<<< HEAD
                validate=False,
                formats=formats,
=======
                validate=validate,
                restrict_format=restrict_format,
>>>>>>> 1f62929a
                idtype=idtype, device=device))

    return hetero_from_relations(rel_graphs, num_nodes_dict)


def to_hetero(G, ntypes, etypes, ntype_field=NTYPE, etype_field=ETYPE,
              metagraph=None):
    """Convert the given homogeneous graph to a heterogeneous graph.

    The input graph should have only one type of nodes and edges. Each node and edge
    stores an integer feature (under ``ntype_field`` and ``etype_field``), representing
    the type id, which can be used to retrieve the type names stored
    in the given ``ntypes`` and ``etypes`` arguments.

    The function will automatically distinguish edge types that have the same given
    type IDs but different src and dst type IDs. For example, we allow both edges A and B
    to have the same type ID 0, but one has (0, 1) and the other as (2, 3) as the
    (src, dst) type IDs. In this case, the function will "split" edge type 0 into two types:
    (0, ty_A, 1) and (2, ty_B, 3). In another word, these two edges share the same edge
    type name, but can be distinguished by a canonical edge type tuple.

    Parameters
    ----------
    G : DGLHeteroGraph
        Input homogeneous graph.
    ntypes : list of str
        The node type names.
    etypes : list of str
        The edge type names.
    ntype_field : str, optional
        The feature field used to store node type. (Default: ``dgl.NTYPE``)
    etype_field : str, optional
        The feature field used to store edge type. (Default: ``dgl.ETYPE``)
    metagraph : networkx MultiDiGraph, optional
        Metagraph of the returned heterograph.
        If provided, DGL assumes that G can indeed be described with the given metagraph.
        If None, DGL will infer the metagraph from the given inputs, which would be
        potentially slower for large graphs.

    Returns
    -------
    DGLHeteroGraph
        A heterograph. The parent node and edge ID are stored in the column
        ``dgl.NID`` and ``dgl.EID`` respectively for all node/edge types.

    Notes
    -----
    The returned node and edge types may not necessarily be in the same order as
    ``ntypes`` and ``etypes``.  And edge types may be duplicated if the source
    and destination types differ.

    The node IDs of a single type in the returned heterogeneous graph is ordered
    the same as the nodes with the same ``ntype_field`` feature. Edge IDs of
    a single type is similar.

    Examples
    --------

    >>> g1 = dgl.bipartite([(0, 1), (1, 2)], 'user', 'develops', 'activity')
    >>> g2 = dgl.bipartite([(0, 0), (1, 1)], 'developer', 'develops', 'game')
    >>> hetero_g = dgl.hetero_from_relations([g1, g2])
    >>> print(hetero_g)
    Graph(num_nodes={'user': 2, 'activity': 3, 'developer': 2, 'game': 2},
          num_edges={('user', 'develops', 'activity'): 2, ('developer', 'develops', 'game'): 2},
          metagraph=[('user', 'activity'), ('developer', 'game')])

    We first convert the heterogeneous graph to a homogeneous graph.

    >>> homo_g = dgl.to_homo(hetero_g)
    >>> print(homo_g)
    Graph(num_nodes=9, num_edges=4,
          ndata_schemes={'_TYPE': Scheme(shape=(), dtype=torch.int64),
                         '_ID': Scheme(shape=(), dtype=torch.int64)}
          edata_schemes={'_TYPE': Scheme(shape=(), dtype=torch.int64),
                         '_ID': Scheme(shape=(), dtype=torch.int64)})
    >>> homo_g.ndata
    {'_TYPE': tensor([0, 0, 1, 1, 1, 2, 2, 3, 3]), '_ID': tensor([0, 1, 0, 1, 2, 0, 1, 0, 1])}
    Nodes 0, 1 for 'user', 2, 3, 4 for 'activity', 5, 6 for 'developer', 7, 8 for 'game'
    >>> homo_g.edata
    {'_TYPE': tensor([0, 0, 1, 1]), '_ID': tensor([0, 1, 0, 1])}
    Edges 0, 1 for ('user', 'develops', 'activity'), 2, 3 for ('developer', 'develops', 'game')

    Now convert the homogeneous graph back to a heterogeneous graph.

    >>> hetero_g_2 = dgl.to_hetero(homo_g, hetero_g.ntypes, hetero_g.etypes)
    >>> print(hetero_g_2)
    Graph(num_nodes={'user': 2, 'activity': 3, 'developer': 2, 'game': 2},
          num_edges={('user', 'develops', 'activity'): 2, ('developer', 'develops', 'game'): 2},
          metagraph=[('user', 'activity'), ('developer', 'game')])

    See Also
    --------
    dgl.to_homo
    """
    # TODO(minjie): use hasattr to support DGLGraph input; should be fixed once
    #  DGLGraph is merged with DGLHeteroGraph
    if (hasattr(G, 'ntypes') and len(G.ntypes) > 1
            or hasattr(G, 'etypes') and len(G.etypes) > 1):
        raise DGLError('The input graph should be homogenous and have only one '
                       ' type of nodes and edges.')

    num_ntypes = len(ntypes)
    idtype = G.idtype
    device = G.device

    ntype_ids = F.asnumpy(G.ndata[ntype_field])
    etype_ids = F.asnumpy(G.edata[etype_field])

    # relabel nodes to per-type local IDs
    ntype_count = np.bincount(ntype_ids, minlength=num_ntypes)
    ntype_offset = np.insert(np.cumsum(ntype_count), 0, 0)
    ntype_ids_sortidx = np.argsort(ntype_ids)
    ntype_local_ids = np.zeros_like(ntype_ids)
    node_groups = []
    for i in range(num_ntypes):
        node_group = ntype_ids_sortidx[ntype_offset[i]:ntype_offset[i+1]]
        node_groups.append(node_group)
        ntype_local_ids[node_group] = np.arange(ntype_count[i])

    src, dst = G.all_edges(order='eid')
    src = F.asnumpy(src)
    dst = F.asnumpy(dst)
    src_local = ntype_local_ids[src]
    dst_local = ntype_local_ids[dst]
    # a 2D tensor of shape (E, 3). Each row represents the (stid, etid, dtid) tuple.
    edge_ctids = np.stack([ntype_ids[src], etype_ids, ntype_ids[dst]], 1)

    # infer metagraph and canonical edge types
    # No matter which branch it takes, the code will generate a 2D tensor of shape (E_m, 3),
    # E_m is the set of all possible canonical edge tuples. Each row represents the
    # (stid, dtid, dtid) tuple. We then compute a 2D tensor of shape (E, E_m) using the
    # above ``edge_ctids`` matrix. Each element i,j indicates whether the edge i is of the
    # canonical edge type j. We can then group the edges of the same type together.
    if metagraph is None:
        canonical_etids, _, etype_remapped = \
                utils.make_invmap(list(tuple(_) for _ in edge_ctids), False)
        etype_mask = (etype_remapped[None, :] == np.arange(len(canonical_etids))[:, None])
    else:
        ntypes_invmap = {nt: i for i, nt in enumerate(ntypes)}
        etypes_invmap = {et: i for i, et in enumerate(etypes)}
        canonical_etids = []
        for i, (srctype, dsttype, etype) in enumerate(metagraph.edges(keys=True)):
            srctype_id = ntypes_invmap[srctype]
            etype_id = etypes_invmap[etype]
            dsttype_id = ntypes_invmap[dsttype]
            canonical_etids.append((srctype_id, etype_id, dsttype_id))
        canonical_etids = np.asarray(canonical_etids)
        etype_mask = (edge_ctids[None, :] == canonical_etids[:, None]).all(2)
    edge_groups = [etype_mask[i].nonzero()[0] for i in range(len(canonical_etids))]

    rel_graphs = []
    for i, (stid, etid, dtid) in enumerate(canonical_etids):
        src_of_etype = src_local[edge_groups[i]]
        dst_of_etype = dst_local[edge_groups[i]]
        if stid == dtid:
            rel_graph = graph(
                (src_of_etype, dst_of_etype), ntypes[stid], etypes[etid],
                num_nodes=ntype_count[stid], validate=False,
                idtype=idtype, device=device)
        else:
            rel_graph = bipartite(
                (src_of_etype,
                 dst_of_etype), ntypes[stid], etypes[etid], ntypes[dtid],
                num_nodes=(ntype_count[stid], ntype_count[dtid]),
                validate=False, idtype=idtype, device=device)
        rel_graphs.append(rel_graph)

    hg = hetero_from_relations(rel_graphs,
                               {ntype: count for ntype, count in zip(
                                   ntypes, ntype_count)})

    ntype2ngrp = {ntype : node_groups[ntid] for ntid, ntype in enumerate(ntypes)}

    # features
    for key, data in G.ndata.items():
        for ntid, ntype in enumerate(hg.ntypes):
            rows = F.copy_to(F.tensor(ntype2ngrp[ntype]), F.context(data))
            hg._node_frames[ntid][key] = F.gather_row(data, rows)
    for key, data in G.edata.items():
        for etid in range(len(hg.canonical_etypes)):
            rows = F.copy_to(F.tensor(edge_groups[etid]), F.context(data))
            hg._edge_frames[etid][key] = F.gather_row(data, rows)

    for ntid, ntype in enumerate(hg.ntypes):
        hg._node_frames[ntid][NID] = F.tensor(ntype2ngrp[ntype])

    for etid in range(len(hg.canonical_etypes)):
        hg._edge_frames[etid][EID] = F.tensor(edge_groups[etid])

    return hg

def to_homo(G):
    """Convert the given heterogeneous graph to a homogeneous graph.

    The returned graph has only one type of nodes and edges.

    Node and edge types are stored as features in the returned graph. Each feature
    is an integer representing the type id, which can be used to retrieve the type
    names stored in ``G.ntypes`` and ``G.etypes`` arguments.

    Parameters
    ----------
    G : DGLHeteroGraph
        Input heterogeneous graph.

    Returns
    -------
    DGLHeteroGraph
        A homogeneous graph. The parent node and edge type/ID are stored in
        columns ``dgl.NTYPE/dgl.NID`` and ``dgl.ETYPE/dgl.EID`` respectively.

    Examples
    --------

    >>> follows_g = dgl.graph([(0, 1), (1, 2)], 'user', 'follows')
    >>> devs_g = dgl.bipartite([(0, 0), (1, 1)], 'developer', 'develops', 'game')
    >>> hetero_g = dgl.hetero_from_relations([follows_g, devs_g])
    >>> homo_g = dgl.to_homo(hetero_g)
    >>> homo_g.ndata
    {'_TYPE': tensor([0, 0, 0, 1, 1, 2, 2]), '_ID': tensor([0, 1, 2, 0, 1, 0, 1])}
    First three nodes for 'user', next two for 'developer' and the last two for 'game'
    >>> homo_g.edata
    {'_TYPE': tensor([0, 0, 1, 1]), '_ID': tensor([0, 1, 0, 1])}
    First two edges for 'follows', next two for 'develops'

    See Also
    --------
    dgl.to_hetero
    """
    num_nodes_per_ntype = [G.number_of_nodes(ntype) for ntype in G.ntypes]
    offset_per_ntype = np.insert(np.cumsum(num_nodes_per_ntype), 0, 0)
    srcs = []
    dsts = []
    etype_ids = []
    eids = []
    ntype_ids = []
    nids = []
    total_num_nodes = 0

    for ntype_id, ntype in enumerate(G.ntypes):
        num_nodes = G.number_of_nodes(ntype)
        total_num_nodes += num_nodes
        # Type ID is always in int64
        ntype_ids.append(F.full_1d(num_nodes, ntype_id, F.int64, F.cpu()))
        nids.append(F.arange(0, num_nodes, G.idtype))

    for etype_id, etype in enumerate(G.canonical_etypes):
        srctype, _, dsttype = etype
        src, dst = G.all_edges(etype=etype, order='eid')
        num_edges = len(src)
        srcs.append(src + int(offset_per_ntype[G.get_ntype_id(srctype)]))
        dsts.append(dst + int(offset_per_ntype[G.get_ntype_id(dsttype)]))
        # Type ID is always in int64
        etype_ids.append(F.full_1d(num_edges, etype_id, F.int64, F.cpu()))
        eids.append(F.arange(0, num_edges, G.idtype))

    retg = graph((F.cat(srcs, 0), F.cat(dsts, 0)), num_nodes=total_num_nodes,
                 validate=False, idtype=G.idtype, device=G.device)

    # copy features
    comb_nf = combine_frames(G._node_frames, range(len(G.ntypes)))
    comb_ef = combine_frames(G._edge_frames, range(len(G.etypes)))
    if comb_nf is not None:
        retg.ndata.update(comb_nf)
    if comb_ef is not None:
        retg.edata.update(comb_ef)

    # assign node type and id mapping field.
    retg.ndata[NTYPE] = F.copy_to(F.cat(ntype_ids, 0), G.device)
    retg.ndata[NID] = F.copy_to(F.cat(nids, 0), G.device)
    retg.edata[ETYPE] = F.copy_to(F.cat(etype_ids, 0), G.device)
    retg.edata[EID] = F.copy_to(F.cat(eids, 0), G.device)

    return retg

<<<<<<< HEAD
############################################################
# Internal APIs
############################################################

def create_from_edges(u, v,
                      utype, etype, vtype,
                      urange=None, vrange=None,
                      validate=True,
                      formats='any'):
    """Internal function to create a graph from incident nodes with types.

    utype could be equal to vtype

    Parameters
    ----------
    u : Tensor
        Source node IDs.
    v : Tensor
        Dest node IDs.
    utype : str
        Source node type name.
    etype : str
        Edge type name.
    vtype : str
        Destination node type name.
    urange : int, optional
        The source node ID range. If None, the value is the maximum
        of the source node IDs in the edge list plus 1. (Default: None)
    vrange : int, optional
        The destination node ID range. If None, the value is the
        maximum of the destination node IDs in the edge list plus 1. (Default: None)
    validate : bool, optional
        If True, checks if node IDs are within range.
    formats : str or list of str
        It can be ``'coo'``/``'csr'``/``'csc'`` or a sublist of them,
        or ``'any'`` which is short for ``['coo', 'csr', 'csc']``.
        Force the storage formats.  Default: ``'any'``.

    Returns
    -------
    DGLHeteroGraph
    """
    if validate:
        if urange is not None and len(u) > 0 and \
            urange <= F.as_scalar(F.max(u, dim=0)):
            raise DGLError('Invalid node id {} (should be less than cardinality {}).'.format(
                urange, F.as_scalar(F.max(u, dim=0))))
        if vrange is not None and len(v) > 0 and \
            vrange <= F.as_scalar(F.max(v, dim=0)):
            raise DGLError('Invalid node id {} (should be less than cardinality {}).'.format(
                vrange, F.as_scalar(F.max(v, dim=0))))
    urange = urange or (0 if len(u) == 0 else F.as_scalar(F.max(u, dim=0)) + 1)
    vrange = vrange or (0 if len(v) == 0 else F.as_scalar(F.max(v, dim=0)) + 1)

    if utype == vtype:
        urange = vrange = max(urange, vrange)
        num_ntypes = 1
    else:
        num_ntypes = 2

    hgidx = heterograph_index.create_unitgraph_from_coo(
        num_ntypes, urange, vrange, u, v, formats)
    if utype == vtype:
        return DGLHeteroGraph(hgidx, [utype], [etype])
    else:
        return DGLHeteroGraph(hgidx, [utype, vtype], [etype])

def elist2tensor(elist, idtype):
    """Internal function to convert an edge list to edge tensors.

    Parameters
    ----------
    elist : iterable of int pairs
        List of (src, dst) node ID pairs.
    idtype : int32, int64, optional
        Integer ID type. Must be int32 or int64. Default: int64.

    Returns
    -------
    (Tensor, Tensor)
        Edge tensors.
    """
    if len(elist) == 0:
        u, v = [], []
    else:
        u, v = zip(*elist)
        u = list(u)
        v = list(v)
    return F.tensor(u, idtype), F.tensor(v, idtype)

def create_from_scipy(spmat, utype, etype, vtype, with_edge_id=False,
                      formats='any', idtype=F.int64):
    """Internal function to create a heterograph from a scipy sparse matrix with types.

    Parameters
    ----------
    spmat : scipy.sparse.spmatrix
        The adjacency matrix whose rows represent sources and columns
        represent destinations.
    utype : str
        Source node type name.
    etype : str
        Edge type name.
    vtype : str
        Destination node type name.
    with_edge_id : bool
        If True, the entries in the sparse matrix are treated as edge IDs.
        Otherwise, the entries are ignored and edges will be added in
        (source, destination) order.
        Note that this option only affects CSR matrices; COO matrices' rows and cols
        are always assumed to be ordered by edge ID already.
    validate : bool, optional
        If True, checks if node IDs are within range.
    formats : str or list of str
        It can be ``'coo'``/``'csr'``/``'csc'`` or a sublist of them,
        or ``'any'`` which is short for ``['coo', 'csr', 'csc']``.
        Force the storage formats.  Default: ``'any'``.
    idtype : int32, int64, optional
        Integer ID type. Must be int32 or int64. Default: int64.

    Returns
    -------
    DGLHeteroGraph
    """
    num_src, num_dst = spmat.shape
    num_ntypes = 1 if utype == vtype else 2
    if spmat.getformat() == 'coo':
        row = F.tensor(spmat.row, idtype)
        col = F.tensor(spmat.col, idtype)
        hgidx = heterograph_index.create_unitgraph_from_coo(
            num_ntypes, num_src, num_dst, row, col, formats)
    else:
        spmat = spmat.tocsr()
        indptr = F.tensor(spmat.indptr, idtype)
        indices = F.tensor(spmat.indices, idtype)
        if with_edge_id:
            data = F.tensor(spmat.data, idtype)
        else:
            # TODO(minjie): range[0, nnz) ids could be actually be omitted
            data = F.arange(0, len(indices), idtype)
        hgidx = heterograph_index.create_unitgraph_from_csr(
            num_ntypes, num_src, num_dst, indptr, indices, data, formats)
    if num_ntypes == 1:
        return DGLHeteroGraph(hgidx, [utype], [etype])
    else:
        return DGLHeteroGraph(hgidx, [utype, vtype], [etype])

def create_from_networkx(nx_graph,
                         ntype, etype,
                         edge_id_attr_name='id',
                         node_attrs=None,
                         edge_attrs=None,
                         formats='any',
                         idtype=F.int64):
    """Create a heterograph that has only one set of nodes and edges.

    Parameters
    ----------
    nx_graph : NetworkX graph
=======
def from_networkx(nx_graph, *,
                  ntype='_N', etype='_E',
                  node_attrs=None,
                  edge_attrs=None,
                  edge_id_attr_name='id',
                  restrict_format='auto',
                  idtype=None):
    """Create a DGLGraph from networkx.

    Parameters
    ----------
    nx_graph : networkx.Graph
        NetworkX graph.
>>>>>>> 1f62929a
    ntype : str
        Type name for both source and destination nodes
    etype : str
        Type name for edges
    node_attrs : list of str
        Names for node features to retrieve from the NetworkX graph (Default: None)
    edge_attrs : list of str
        Names for edge features to retrieve from the NetworkX graph (Default: None)
<<<<<<< HEAD
    formats : str or list of str
        It can be ``'coo'``/``'csr'``/``'csc'`` or a sublist of them,
        or ``'any'`` which is short for ``['coo', 'csr', 'csc']``.
        Force the storage formats.  Default: ``'any'``.
=======
    restrict_format : 'any', 'coo', 'csr', 'csc', 'auto', optional
        Force the storage format.  Default: 'auto' (i.e. let DGL decide what to use).
    edge_id_attr_name : str, optional
        Key name for edge ids in the NetworkX graph. If not found, we
        will consider the graph not to have pre-specified edge ids. (Default: 'id')
>>>>>>> 1f62929a
    idtype : int32, int64, optional
        Integer ID type. Must be int32 or int64. Default: int64.

    Returns
    -------
    g : DGLHeteroGraph
    """
    # Relabel nodes using consecutive integers
    nx_graph = nx.convert_node_labels_to_integers(nx_graph, ordering='sorted')
    if not nx_graph.is_directed():
        nx_graph = nx_graph.to_directed()

    g = graph(nx_graph, ntype, etype,
              restrict_format=restrict_format,
              idtype=idtype)

    # nx_graph.edges(data=True) returns src, dst, attr_dict
    if nx_graph.number_of_edges() > 0:
        has_edge_id = edge_id_attr_name in next(iter(nx_graph.edges(data=True)))[-1]
    else:
        has_edge_id = False

<<<<<<< HEAD
    if has_edge_id:
        num_edges = nx_graph.number_of_edges()
        src = [0] * num_edges
        dst = [0] * num_edges
        for u, v, attr in nx_graph.edges(data=True):
            eid = attr[edge_id_attr_name]
            src[eid] = u
            dst[eid] = v
    else:
        src = []
        dst = []
        for e in nx_graph.edges:
            src.append(e[0])
            dst.append(e[1])
    src = F.tensor(src, idtype)
    dst = F.tensor(dst, idtype)
    num_nodes = nx_graph.number_of_nodes()
    g = create_from_edges(src, dst, ntype, etype, ntype, num_nodes, num_nodes,
                          validate=False, formats=formats)

=======
>>>>>>> 1f62929a
    # handle features
    # copy attributes
    def _batcher(lst):
        if F.is_tensor(lst[0]):
            return F.cat([F.unsqueeze(x, 0) for x in lst], dim=0)
        else:
            return F.tensor(lst)
    if node_attrs is not None:
        # mapping from feature name to a list of tensors to be concatenated
        attr_dict = defaultdict(list)
        for nid in range(g.number_of_nodes()):
            for attr in node_attrs:
                attr_dict[attr].append(nx_graph.nodes[nid][attr])
        for attr in node_attrs:
            g.ndata[attr] = F.copy_to(_batcher(attr_dict[attr]), g.device)

    if edge_attrs is not None:
        # mapping from feature name to a list of tensors to be concatenated
        attr_dict = defaultdict(lambda: [None] * g.number_of_edges())
        # each defaultdict value is initialized to be a list of None
        # None here serves as placeholder to be replaced by feature with
        # corresponding edge id
        if has_edge_id:
            num_edges = g.number_of_edges()
            for _, _, attrs in nx_graph.edges(data=True):
                if attrs[edge_id_attr_name] >= num_edges:
                    raise DGLError('Expect the pre-specified edge ids to be'
                                   ' smaller than the number of edges --'
                                   ' {}, got {}.'.format(num_edges, attrs['id']))
                for key in edge_attrs:
                    attr_dict[key][attrs[edge_id_attr_name]] = attrs[key]
        else:
            # XXX: assuming networkx iteration order is deterministic
            #      so the order is the same as graph_index.from_networkx
            for eid, (_, _, attrs) in enumerate(nx_graph.edges(data=True)):
                for key in edge_attrs:
                    attr_dict[key][eid] = attrs[key]
        for attr in edge_attrs:
            for val in attr_dict[attr]:
                if val is None:
                    raise DGLError('Not all edges have attribute {}.'.format(attr))
            g.edata[attr] = F.copy_to(_batcher(attr_dict[attr]), g.device)

    return g

<<<<<<< HEAD
def create_from_networkx_bipartite(nx_graph,
                                   utype, etype, vtype,
                                   edge_id_attr_name='id',
                                   node_attrs=None,
                                   edge_attrs=None,
                                   formats='any',
                                   idtype=F.int64):
    """Create a heterograph that has one set of source nodes, one set of
    destination nodes and one set of edges.

    Parameters
    ----------
    nx_graph : NetworkX graph
        The input graph must follow the bipartite graph convention of networkx.
        Each node has an attribute ``bipartite`` with values 0 and 1 indicating
        which set it belongs to. Only edges from node set 0 to node set 1 are
        added to the returned graph.
    utype : str
        Source node type name.
    etype : str
        Edge type name.
    vtype : str
        Destination node type name.
    edge_id_attr_name : str, optional
        Key name for edge ids in the NetworkX graph. If not found, we
        will consider the graph not to have pre-specified edge ids. (Default: 'id')
    node_attrs : list of str
        Names for node features to retrieve from the NetworkX graph (Default: None)
    edge_attrs : list of str
        Names for edge features to retrieve from the NetworkX graph (Default: None)
    formats : str or list of str
        It can be ``'coo'``/``'csr'``/``'csc'`` or a sublist of them,
        or ``'any'`` which is short for ``['coo', 'csr', 'csc']``.
        Force the storage formats.  Default: ``'any'``.
    idtype : int32, int64, optional
        Integer ID type. Must be int32 or int64. Default: int64.

    Returns
    -------
    g : DGLHeteroGraph
    """
    if not nx_graph.is_directed():
        nx_graph = nx_graph.to_directed()

    top_nodes = {n for n, d in nx_graph.nodes(data=True) if d['bipartite'] == 0}
    bottom_nodes = set(nx_graph) - top_nodes
    top_nodes = sorted(top_nodes)
    bottom_nodes = sorted(bottom_nodes)
    top_map = {n : i for i, n in enumerate(top_nodes)}
    bottom_map = {n : i for i, n in enumerate(bottom_nodes)}

    if nx_graph.number_of_edges() > 0:
        has_edge_id = edge_id_attr_name in next(iter(nx_graph.edges(data=True)))[-1]
    else:
        has_edge_id = False

    if has_edge_id:
        num_edges = nx_graph.number_of_edges()
        src = [0] * num_edges
        dst = [0] * num_edges
        for u, v, attr in nx_graph.edges(data=True):
            eid = attr[edge_id_attr_name]
            src[eid] = top_map[u]
            dst[eid] = bottom_map[v]
    else:
        src = []
        dst = []
        for e in nx_graph.edges:
            if e[0] in top_map:
                src.append(top_map[e[0]])
                dst.append(bottom_map[e[1]])
    src = F.tensor(src, dtype=idtype)
    dst = F.tensor(dst, dtype=idtype)
    g = create_from_edges(src, dst, utype, etype, vtype,
                          len(top_nodes), len(bottom_nodes), validate=False,
                          formats=formats)

    # TODO attributes
    assert node_attrs is None, 'Retrieval of node attributes are not supported yet.'
    assert edge_attrs is None, 'Retrieval of edge attributes are not supported yet.'
    return g

=======
>>>>>>> 1f62929a
def to_networkx(g, node_attrs=None, edge_attrs=None):
    """Convert to networkx graph.

    The edge id will be saved as the 'id' edge attribute.

    Parameters
    ----------
    g : DGLGraph or DGLHeteroGraph
        For DGLHeteroGraphs, we currently only support the
        case of one node type and one edge type.
    node_attrs : iterable of str, optional
        The node attributes to be copied. (Default: None)
    edge_attrs : iterable of str, optional
        The edge attributes to be copied. (Default: None)

    Returns
    -------
    networkx.DiGraph
        The nx graph
    """
    if g.device != F.cpu():
        raise DGLError('Cannot convert a CUDA graph to networkx. Call g.cpu() first.')
    # TODO(minjie): multi-type support
    assert len(g.ntypes) == 1
    assert len(g.etypes) == 1
    src, dst = g.edges()
    src = F.asnumpy(src)
    dst = F.asnumpy(dst)
    # xiangsx: Always treat graph as multigraph
    nx_graph = nx.MultiDiGraph()
    nx_graph.add_nodes_from(range(g.number_of_nodes()))
    for eid, (u, v) in enumerate(zip(src, dst)):
        nx_graph.add_edge(u, v, id=eid)

    if node_attrs is not None:
        for nid, attr in nx_graph.nodes(data=True):
            feat_dict = g._get_n_repr(0, nid)
            attr.update({key: F.squeeze(feat_dict[key], 0) for key in node_attrs})
    if edge_attrs is not None:
        for _, _, attr in nx_graph.edges(data=True):
            eid = attr['id']
            feat_dict = g._get_e_repr(0, eid)
            attr.update({key: F.squeeze(feat_dict[key], 0) for key in edge_attrs})
    return nx_graph

DGLHeteroGraph.to_networkx = to_networkx

############################################################
# Internal APIs
############################################################

def create_from_edges(u, v,
                      utype, etype, vtype,
                      urange, vrange,
                      validate=True,
                      restrict_format="auto"):
    """Internal function to create a graph from incident nodes with types.

    utype could be equal to vtype

    Parameters
    ----------
    u : Tensor
        Source node IDs.
    v : Tensor
        Dest node IDs.
    utype : str
        Source node type name.
    etype : str
        Edge type name.
    vtype : str
        Destination node type name.
    urange : int, optional
        The source node ID range. If None, the value is the maximum
        of the source node IDs in the edge list plus 1. (Default: None)
    vrange : int, optional
        The destination node ID range. If None, the value is the
        maximum of the destination node IDs in the edge list plus 1. (Default: None)
    validate : bool, optional
        If True, checks if node IDs are within range.
    restrict_format : 'any', 'coo', 'csr', 'csc', 'auto', optional
        Force the storage format.  Default: 'auto' (i.e. let DGL decide what to use).

    Returns
    -------
    DGLHeteroGraph
    """
    if validate:
        if urange is not None and len(u) > 0 and \
            urange <= F.as_scalar(F.max(u, dim=0)):
            raise DGLError('Invalid node id {} (should be less than cardinality {}).'.format(
                urange, F.as_scalar(F.max(u, dim=0))))
        if vrange is not None and len(v) > 0 and \
            vrange <= F.as_scalar(F.max(v, dim=0)):
            raise DGLError('Invalid node id {} (should be less than cardinality {}).'.format(
                vrange, F.as_scalar(F.max(v, dim=0))))

    if utype == vtype:
        num_ntypes = 1
    else:
        num_ntypes = 2

    hgidx = heterograph_index.create_unitgraph_from_coo(
        num_ntypes, urange, vrange, u, v, restrict_format)
    if utype == vtype:
        return DGLHeteroGraph(hgidx, [utype], [etype])
    else:
        return DGLHeteroGraph(hgidx, [utype, vtype], [etype])<|MERGE_RESOLUTION|>--- conflicted
+++ resolved
@@ -26,13 +26,8 @@
           ntype='_N', etype='_E',
           num_nodes=None,
           validate=True,
-<<<<<<< HEAD
           formats='any',
-          idtype=F.int64,
-=======
-          restrict_format='auto',
           idtype=None,
->>>>>>> 1f62929a
           device=None,
           card=None, **kwargs):
     """Create a graph with one type of nodes and edges.
@@ -138,34 +133,9 @@
     u, v, urange, vrange = utils.graphdata2tensors(data, idtype)
     if num_nodes is not None:  # override the number of nodes
         urange, vrange = num_nodes, num_nodes
-<<<<<<< HEAD
-    else:
-        urange, vrange = None, None
-
-    g = None
-    if isinstance(data, tuple):
-        u, v = F.tensor(data[0], idtype), F.tensor(data[1], idtype)
-        g = create_from_edges(
-            u, v, ntype, etype, ntype, urange, vrange, validate,
-            formats=formats)
-    elif isinstance(data, list):
-        u, v = elist2tensor(data, idtype)
-        g = create_from_edges(
-            u, v, ntype, etype, ntype, urange, vrange, validate,
-            formats=formats)
-    elif isinstance(data, sp.sparse.spmatrix):
-        g = create_from_scipy(
-            data, ntype, etype, ntype, formats=formats, idtype=idtype)
-    elif isinstance(data, nx.Graph):
-        g = create_from_networkx(
-            data, ntype, etype, formats=formats, idtype=idtype, **kwargs)
-    else:
-        raise DGLError('Unsupported graph data type:', type(data))
-=======
->>>>>>> 1f62929a
 
     g = create_from_edges(u, v, ntype, etype, ntype, urange, vrange,
-                          validate, restrict_format=restrict_format)
+                          validate, formats=formats)
 
     if device is None:
         return utils.to_int32_graph_if_on_gpu(g)
@@ -176,13 +146,8 @@
               utype='_U', etype='_E', vtype='_V',
               num_nodes=None,
               validate=True,
-<<<<<<< HEAD
               formats='any',
-              idtype=F.int64,
-=======
-              restrict_format='auto',
               idtype=None,
->>>>>>> 1f62929a
               device=None,
               card=None, **kwargs):
     """Create a bipartite graph.
@@ -309,34 +274,6 @@
         dgl_warning("Argument 'card' will be deprecated. "
                     "Please use num_nodes={} instead.".format(card))
         num_nodes = card
-<<<<<<< HEAD
-    if num_nodes is not None:
-        urange, vrange = num_nodes
-    else:
-        urange, vrange = None, None
-
-    g = None
-    if isinstance(data, tuple):
-        u, v = F.tensor(data[0], idtype), F.tensor(data[1], idtype)
-        g = create_from_edges(
-            u, v, utype, etype, vtype, urange, vrange, validate,
-            formats=formats)
-    elif isinstance(data, list):
-        u, v = elist2tensor(data, idtype)
-        g = create_from_edges(
-            u, v, utype, etype, vtype, urange, vrange, validate,
-            formats=formats)
-    elif isinstance(data, sp.sparse.spmatrix):
-        g = create_from_scipy(
-            data, utype, etype, vtype, formats=formats, idtype=idtype)
-    elif isinstance(data, nx.Graph):
-        g = create_from_networkx_bipartite(data, utype, etype, vtype,
-                                           formats=formats,
-                                           idtype=idtype, **kwargs)
-    else:
-        raise DGLError('Unsupported graph data type:', type(data))
-=======
->>>>>>> 1f62929a
 
     u, v, urange, vrange = utils.graphdata2tensors(data, idtype, bipartite=True)
     if num_nodes is not None:  # override the number of nodes
@@ -344,8 +281,8 @@
 
     g = create_from_edges(
         u, v, utype, etype, vtype, urange, vrange, validate,
-        restrict_format=restrict_format)
-    
+        formats=formats)
+
     if device is None:
         return utils.to_int32_graph_if_on_gpu(g)
     else:
@@ -461,17 +398,12 @@
         retg._edge_frames[i].update(rgrh._edge_frames[0])
     return retg
 
-<<<<<<< HEAD
-def heterograph(data_dict, num_nodes_dict=None, formats='any',
-                idtype=F.int64, device=None):
-=======
 def heterograph(data_dict,
                 num_nodes_dict=None,
                 validate=True,
-                restrict_format='auto',
+                formats='any',
                 idtype=None,
                 device=None):
->>>>>>> 1f62929a
     """Create a heterogeneous graph from a dictionary between edge types and edge lists.
 
     Parameters
@@ -489,19 +421,14 @@
 
         By default DGL infers the number of nodes for each node type from ``data_dict``
         by taking the maximum node ID plus one for each node type.
-<<<<<<< HEAD
+    validate : bool, optional
+        If True, check if node ids are within cardinality, the check process may take
+        some time. (Default: True)
+        If False and num_nodes_dict is not None, user would receive a warning.
     formats : str or list of str
         It can be ``'coo'``/``'csr'``/``'csc'`` or a sublist of them,
         or ``'any'`` which is short for ``['coo', 'csr', 'csc']``.
         Force the storage formats.  Default: ``'any'``.
-=======
-    validate : bool, optional
-        If True, check if node ids are within cardinality, the check process may take
-        some time. (Default: True)
-        If False and num_nodes_dict is not None, user would receive a warning.
-    restrict_format : 'any', 'coo', 'csr', 'csc', 'auto', optional
-        Force the storage format.  Default: 'auto' (i.e. let DGL decide what to use).
->>>>>>> 1f62929a
     idtype : int32, int64, optional
         Integer ID type. Valid options are int32 or int64. If None, try infer from
         the given data.
@@ -546,25 +473,15 @@
             rel_graphs.append(graph(
                 (u, v), srctype, etype,
                 num_nodes=num_nodes_dict[srctype],
-<<<<<<< HEAD
-                validate=False,
+                validate=validate,
                 formats=formats,
-=======
-                validate=validate,
-                restrict_format=restrict_format,
->>>>>>> 1f62929a
                 idtype=idtype, device=device))
         else:
             rel_graphs.append(bipartite(
                 (u, v), srctype, etype, dsttype,
                 num_nodes=(num_nodes_dict[srctype], num_nodes_dict[dsttype]),
-<<<<<<< HEAD
-                validate=False,
+                validate=validate,
                 formats=formats,
-=======
-                validate=validate,
-                restrict_format=restrict_format,
->>>>>>> 1f62929a
                 idtype=idtype, device=device))
 
     return hetero_from_relations(rel_graphs, num_nodes_dict)
@@ -840,181 +757,18 @@
 
     return retg
 
-<<<<<<< HEAD
-############################################################
-# Internal APIs
-############################################################
-
-def create_from_edges(u, v,
-                      utype, etype, vtype,
-                      urange=None, vrange=None,
-                      validate=True,
-                      formats='any'):
-    """Internal function to create a graph from incident nodes with types.
-
-    utype could be equal to vtype
-
-    Parameters
-    ----------
-    u : Tensor
-        Source node IDs.
-    v : Tensor
-        Dest node IDs.
-    utype : str
-        Source node type name.
-    etype : str
-        Edge type name.
-    vtype : str
-        Destination node type name.
-    urange : int, optional
-        The source node ID range. If None, the value is the maximum
-        of the source node IDs in the edge list plus 1. (Default: None)
-    vrange : int, optional
-        The destination node ID range. If None, the value is the
-        maximum of the destination node IDs in the edge list plus 1. (Default: None)
-    validate : bool, optional
-        If True, checks if node IDs are within range.
-    formats : str or list of str
-        It can be ``'coo'``/``'csr'``/``'csc'`` or a sublist of them,
-        or ``'any'`` which is short for ``['coo', 'csr', 'csc']``.
-        Force the storage formats.  Default: ``'any'``.
-
-    Returns
-    -------
-    DGLHeteroGraph
-    """
-    if validate:
-        if urange is not None and len(u) > 0 and \
-            urange <= F.as_scalar(F.max(u, dim=0)):
-            raise DGLError('Invalid node id {} (should be less than cardinality {}).'.format(
-                urange, F.as_scalar(F.max(u, dim=0))))
-        if vrange is not None and len(v) > 0 and \
-            vrange <= F.as_scalar(F.max(v, dim=0)):
-            raise DGLError('Invalid node id {} (should be less than cardinality {}).'.format(
-                vrange, F.as_scalar(F.max(v, dim=0))))
-    urange = urange or (0 if len(u) == 0 else F.as_scalar(F.max(u, dim=0)) + 1)
-    vrange = vrange or (0 if len(v) == 0 else F.as_scalar(F.max(v, dim=0)) + 1)
-
-    if utype == vtype:
-        urange = vrange = max(urange, vrange)
-        num_ntypes = 1
-    else:
-        num_ntypes = 2
-
-    hgidx = heterograph_index.create_unitgraph_from_coo(
-        num_ntypes, urange, vrange, u, v, formats)
-    if utype == vtype:
-        return DGLHeteroGraph(hgidx, [utype], [etype])
-    else:
-        return DGLHeteroGraph(hgidx, [utype, vtype], [etype])
-
-def elist2tensor(elist, idtype):
-    """Internal function to convert an edge list to edge tensors.
-
-    Parameters
-    ----------
-    elist : iterable of int pairs
-        List of (src, dst) node ID pairs.
-    idtype : int32, int64, optional
-        Integer ID type. Must be int32 or int64. Default: int64.
-
-    Returns
-    -------
-    (Tensor, Tensor)
-        Edge tensors.
-    """
-    if len(elist) == 0:
-        u, v = [], []
-    else:
-        u, v = zip(*elist)
-        u = list(u)
-        v = list(v)
-    return F.tensor(u, idtype), F.tensor(v, idtype)
-
-def create_from_scipy(spmat, utype, etype, vtype, with_edge_id=False,
-                      formats='any', idtype=F.int64):
-    """Internal function to create a heterograph from a scipy sparse matrix with types.
-
-    Parameters
-    ----------
-    spmat : scipy.sparse.spmatrix
-        The adjacency matrix whose rows represent sources and columns
-        represent destinations.
-    utype : str
-        Source node type name.
-    etype : str
-        Edge type name.
-    vtype : str
-        Destination node type name.
-    with_edge_id : bool
-        If True, the entries in the sparse matrix are treated as edge IDs.
-        Otherwise, the entries are ignored and edges will be added in
-        (source, destination) order.
-        Note that this option only affects CSR matrices; COO matrices' rows and cols
-        are always assumed to be ordered by edge ID already.
-    validate : bool, optional
-        If True, checks if node IDs are within range.
-    formats : str or list of str
-        It can be ``'coo'``/``'csr'``/``'csc'`` or a sublist of them,
-        or ``'any'`` which is short for ``['coo', 'csr', 'csc']``.
-        Force the storage formats.  Default: ``'any'``.
-    idtype : int32, int64, optional
-        Integer ID type. Must be int32 or int64. Default: int64.
-
-    Returns
-    -------
-    DGLHeteroGraph
-    """
-    num_src, num_dst = spmat.shape
-    num_ntypes = 1 if utype == vtype else 2
-    if spmat.getformat() == 'coo':
-        row = F.tensor(spmat.row, idtype)
-        col = F.tensor(spmat.col, idtype)
-        hgidx = heterograph_index.create_unitgraph_from_coo(
-            num_ntypes, num_src, num_dst, row, col, formats)
-    else:
-        spmat = spmat.tocsr()
-        indptr = F.tensor(spmat.indptr, idtype)
-        indices = F.tensor(spmat.indices, idtype)
-        if with_edge_id:
-            data = F.tensor(spmat.data, idtype)
-        else:
-            # TODO(minjie): range[0, nnz) ids could be actually be omitted
-            data = F.arange(0, len(indices), idtype)
-        hgidx = heterograph_index.create_unitgraph_from_csr(
-            num_ntypes, num_src, num_dst, indptr, indices, data, formats)
-    if num_ntypes == 1:
-        return DGLHeteroGraph(hgidx, [utype], [etype])
-    else:
-        return DGLHeteroGraph(hgidx, [utype, vtype], [etype])
-
-def create_from_networkx(nx_graph,
-                         ntype, etype,
-                         edge_id_attr_name='id',
-                         node_attrs=None,
-                         edge_attrs=None,
-                         formats='any',
-                         idtype=F.int64):
-    """Create a heterograph that has only one set of nodes and edges.
-
-    Parameters
-    ----------
-    nx_graph : NetworkX graph
-=======
 def from_networkx(nx_graph, *,
                   ntype='_N', etype='_E',
                   node_attrs=None,
                   edge_attrs=None,
                   edge_id_attr_name='id',
-                  restrict_format='auto',
+                  formats='any',
                   idtype=None):
     """Create a DGLGraph from networkx.
-
     Parameters
     ----------
     nx_graph : networkx.Graph
         NetworkX graph.
->>>>>>> 1f62929a
     ntype : str
         Type name for both source and destination nodes
     etype : str
@@ -1023,21 +777,15 @@
         Names for node features to retrieve from the NetworkX graph (Default: None)
     edge_attrs : list of str
         Names for edge features to retrieve from the NetworkX graph (Default: None)
-<<<<<<< HEAD
     formats : str or list of str
         It can be ``'coo'``/``'csr'``/``'csc'`` or a sublist of them,
         or ``'any'`` which is short for ``['coo', 'csr', 'csc']``.
         Force the storage formats.  Default: ``'any'``.
-=======
-    restrict_format : 'any', 'coo', 'csr', 'csc', 'auto', optional
-        Force the storage format.  Default: 'auto' (i.e. let DGL decide what to use).
     edge_id_attr_name : str, optional
         Key name for edge ids in the NetworkX graph. If not found, we
         will consider the graph not to have pre-specified edge ids. (Default: 'id')
->>>>>>> 1f62929a
     idtype : int32, int64, optional
         Integer ID type. Must be int32 or int64. Default: int64.
-
     Returns
     -------
     g : DGLHeteroGraph
@@ -1048,7 +796,7 @@
         nx_graph = nx_graph.to_directed()
 
     g = graph(nx_graph, ntype, etype,
-              restrict_format=restrict_format,
+              formats=formats,
               idtype=idtype)
 
     # nx_graph.edges(data=True) returns src, dst, attr_dict
@@ -1057,29 +805,6 @@
     else:
         has_edge_id = False
 
-<<<<<<< HEAD
-    if has_edge_id:
-        num_edges = nx_graph.number_of_edges()
-        src = [0] * num_edges
-        dst = [0] * num_edges
-        for u, v, attr in nx_graph.edges(data=True):
-            eid = attr[edge_id_attr_name]
-            src[eid] = u
-            dst[eid] = v
-    else:
-        src = []
-        dst = []
-        for e in nx_graph.edges:
-            src.append(e[0])
-            dst.append(e[1])
-    src = F.tensor(src, idtype)
-    dst = F.tensor(dst, idtype)
-    num_nodes = nx_graph.number_of_nodes()
-    g = create_from_edges(src, dst, ntype, etype, ntype, num_nodes, num_nodes,
-                          validate=False, formats=formats)
-
-=======
->>>>>>> 1f62929a
     # handle features
     # copy attributes
     def _batcher(lst):
@@ -1125,91 +850,6 @@
 
     return g
 
-<<<<<<< HEAD
-def create_from_networkx_bipartite(nx_graph,
-                                   utype, etype, vtype,
-                                   edge_id_attr_name='id',
-                                   node_attrs=None,
-                                   edge_attrs=None,
-                                   formats='any',
-                                   idtype=F.int64):
-    """Create a heterograph that has one set of source nodes, one set of
-    destination nodes and one set of edges.
-
-    Parameters
-    ----------
-    nx_graph : NetworkX graph
-        The input graph must follow the bipartite graph convention of networkx.
-        Each node has an attribute ``bipartite`` with values 0 and 1 indicating
-        which set it belongs to. Only edges from node set 0 to node set 1 are
-        added to the returned graph.
-    utype : str
-        Source node type name.
-    etype : str
-        Edge type name.
-    vtype : str
-        Destination node type name.
-    edge_id_attr_name : str, optional
-        Key name for edge ids in the NetworkX graph. If not found, we
-        will consider the graph not to have pre-specified edge ids. (Default: 'id')
-    node_attrs : list of str
-        Names for node features to retrieve from the NetworkX graph (Default: None)
-    edge_attrs : list of str
-        Names for edge features to retrieve from the NetworkX graph (Default: None)
-    formats : str or list of str
-        It can be ``'coo'``/``'csr'``/``'csc'`` or a sublist of them,
-        or ``'any'`` which is short for ``['coo', 'csr', 'csc']``.
-        Force the storage formats.  Default: ``'any'``.
-    idtype : int32, int64, optional
-        Integer ID type. Must be int32 or int64. Default: int64.
-
-    Returns
-    -------
-    g : DGLHeteroGraph
-    """
-    if not nx_graph.is_directed():
-        nx_graph = nx_graph.to_directed()
-
-    top_nodes = {n for n, d in nx_graph.nodes(data=True) if d['bipartite'] == 0}
-    bottom_nodes = set(nx_graph) - top_nodes
-    top_nodes = sorted(top_nodes)
-    bottom_nodes = sorted(bottom_nodes)
-    top_map = {n : i for i, n in enumerate(top_nodes)}
-    bottom_map = {n : i for i, n in enumerate(bottom_nodes)}
-
-    if nx_graph.number_of_edges() > 0:
-        has_edge_id = edge_id_attr_name in next(iter(nx_graph.edges(data=True)))[-1]
-    else:
-        has_edge_id = False
-
-    if has_edge_id:
-        num_edges = nx_graph.number_of_edges()
-        src = [0] * num_edges
-        dst = [0] * num_edges
-        for u, v, attr in nx_graph.edges(data=True):
-            eid = attr[edge_id_attr_name]
-            src[eid] = top_map[u]
-            dst[eid] = bottom_map[v]
-    else:
-        src = []
-        dst = []
-        for e in nx_graph.edges:
-            if e[0] in top_map:
-                src.append(top_map[e[0]])
-                dst.append(bottom_map[e[1]])
-    src = F.tensor(src, dtype=idtype)
-    dst = F.tensor(dst, dtype=idtype)
-    g = create_from_edges(src, dst, utype, etype, vtype,
-                          len(top_nodes), len(bottom_nodes), validate=False,
-                          formats=formats)
-
-    # TODO attributes
-    assert node_attrs is None, 'Retrieval of node attributes are not supported yet.'
-    assert edge_attrs is None, 'Retrieval of edge attributes are not supported yet.'
-    return g
-
-=======
->>>>>>> 1f62929a
 def to_networkx(g, node_attrs=None, edge_attrs=None):
     """Convert to networkx graph.
 
@@ -1265,7 +905,7 @@
                       utype, etype, vtype,
                       urange, vrange,
                       validate=True,
-                      restrict_format="auto"):
+                      formats='any'):
     """Internal function to create a graph from incident nodes with types.
 
     utype could be equal to vtype
@@ -1290,8 +930,10 @@
         maximum of the destination node IDs in the edge list plus 1. (Default: None)
     validate : bool, optional
         If True, checks if node IDs are within range.
-    restrict_format : 'any', 'coo', 'csr', 'csc', 'auto', optional
-        Force the storage format.  Default: 'auto' (i.e. let DGL decide what to use).
+    formats : str or list of str
+        It can be ``'coo'``/``'csr'``/``'csc'`` or a sublist of them,
+        or ``'any'`` which is short for ``['coo', 'csr', 'csc']``.
+        Force the storage formats.  Default: ``'any'``.
 
     Returns
     -------
@@ -1313,7 +955,7 @@
         num_ntypes = 2
 
     hgidx = heterograph_index.create_unitgraph_from_coo(
-        num_ntypes, urange, vrange, u, v, restrict_format)
+        num_ntypes, urange, vrange, u, v, formats)
     if utype == vtype:
         return DGLHeteroGraph(hgidx, [utype], [etype])
     else:
